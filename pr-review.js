--- conflicted
+++ resolved
@@ -172,12 +172,9 @@
 // Approve a pull request (no comments, body optional)
 async function approvePullRequest(body = "LGTM! Approving.") {
   const { REPO_OWNER, REPO_NAME, PR_NUMBER, GITHUB_TOKEN } = process.env;
-<<<<<<< HEAD
   if (!GITHUB_TOKEN || GITHUB_TOKEN.trim() === "") {
     throw new Error("GITHUB_TOKEN is missing or empty. Please provide a valid token.");
   }
-=======
->>>>>>> 28f64f12
   const payload = {
     event: "APPROVE",
     body
@@ -194,15 +191,12 @@
     console.log(`PR approved: ${res.data.id}`);
     return res.data;
   } catch (error) {
-<<<<<<< HEAD
     if (error.response && error.response.status === 401) {
       console.error("Error: Unauthorized. The GITHUB_TOKEN may be invalid or expired.");
     } else {
       console.error(`Error approving PR: ${error.message}`);
     }
-=======
     console.error(`Error approving PR: ${error.name} ${error.message}`);
->>>>>>> 28f64f12
     throw error;
   }
 }
